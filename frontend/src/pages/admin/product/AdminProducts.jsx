import {
  Table,
  Input,
  Space,
  Popconfirm,
  Row,
  Col,
  Card,
  Tag,
  Image,
  Tooltip,
  Badge,
  Select,
  InputNumber,
  Form,
  Button as AntButton,
  Switch,
  Upload,
} from "antd";
import { FaPlus, FaEdit, FaTrash, FaEye, FaImages } from "react-icons/fa";
import { UploadOutlined } from '@ant-design/icons';
import { Loader2 } from "lucide-react";
import { Button } from "@/components/ui/button";
import { TableSkeleton } from "@/components/ui/skeleton";
import CrudModal from "@/pages/hepler/CrudModal";
import DetailModal from "@/pages/hepler/DetailModal";
import ProductImageModal from "../ProductImageModal";
import { useAdminProducts } from "./useAdminProducts";
import { formatPrice } from "@/lib/utils";

const { Search } = Input;
const { Option } = Select;

export default function AdminProducts() {
  // Lấy tất cả state và handlers từ custom hook
  const {
    products,
    categories,
    brands,
    showSkeleton,
    modalLoading,
    pagination,
    searchValue,
    modalOpen,
    detailOpen,
    editingRecord,
    detailData,
    loadingProductId,
    imageModalOpen,
    selectedProduct,
    handleSubmit,
    handleDelete,
    handleCreate,
    openEditModal,
    closeModal,
    handleViewDetail,
    closeDetailModal,
    handleManageImages,
    closeImageModal,
    handlePaginationChange,
    handleSearchChange,
    fetchProducts,
    isChairCategory,
    isTableOrCabinetCategory,
  } = useAdminProducts();

  // Cấu hình columns cho table
  const columns = [
    { title: "ID", dataIndex: "id", key: "id", width: 80 },
    {
      title: "Hình ảnh",
      dataIndex: "imageUrl",
      key: "imageUrl",
      width: 100,
      render: (imageUrl) =>
        imageUrl ? (
          <Image width={60} height={60} src={imageUrl} style={{ objectFit: "cover", borderRadius: 8 }} />
        ) : (
          <div
            style={{
              width: 60,
              height: 60,
              background: "#f0f0f0",
              borderRadius: 8,
              display: "flex",
              alignItems: "center",
              justifyContent: "center",
              color: "#999",
            }}
          >
            No Image
          </div>
        ),
    },
    { title: "Tên sản phẩm", dataIndex: "name", key: "name", render: (t) => <strong>{t}</strong> },
    { title: "Danh mục", dataIndex: "category", render: (c) => c ? <Tag color="blue">{c.name}</Tag> : "-" },
    { title: "Thương hiệu", dataIndex: "brand", render: (b) => b ? <Tag color="green">{b.name}</Tag> : "-" },
    { 
      title: "Giá", 
      dataIndex: "price", 
      render: (p, record) => (
        <div>
          <div style={{ fontWeight: 'bold' }}>{formatPrice(p)}</div>
          {record.salePrice && (
            <div style={{ color: '#ff4d4f', fontSize: '12px' }}>
              Sale: {formatPrice(record.salePrice)}
            </div>
          )}
        </div>
      )
    },
    {
      title: "Nổi bật",
      dataIndex: "isFeatured",
      key: "isFeatured",
      width: 100,
      render: (isFeatured) => (
        <Tag color={isFeatured ? 'red' : 'purple'}>
          {isFeatured ? '⭐ Nổi bật' : 'Bình thường'}
        </Tag>
      ),
    },
    {
      title: "Trạng thái",
      dataIndex: "status",
      key: "status",
      width: 100,
      render: (status) => {
        const statusConfig = {
          'ACTIVE': { color: 'green', text: 'Hoạt động' },
          'INACTIVE': { color: 'red', text: 'Tạm dừng' },
          'OUT_OF_STOCK': { color: 'orange', text: 'Hết hàng' }
        };
        const config = statusConfig[status] || { color: 'default', text: 'Không xác định' };
        return <Tag color={config.color}>{config.text}</Tag>;
      },
    },
    {
      title: "Ngày tạo",
      dataIndex: "createdAt",
      key: "createdAt",
      render: (d) => new Date(d).toLocaleDateString("vi-VN"),
    },
    {
      title: "Thao tác",
      render: (_, record) => (
        <Space>
          <Tooltip title="Xem chi tiết">
            <Button
              variant="secondary"
              size="sm"
              onClick={() => handleViewDetail(record.id)}
              disabled={loadingProductId === record.id}
            >
              {loadingProductId === record.id ? (
                <Loader2 className="w-4 h-4 animate-spin" />
              ) : (
                <FaEye />
              )}
            </Button>
          </Tooltip>
          <Tooltip title="Quản lý ảnh">
            <Button
              className="bg-green-500 hover:bg-green-600 text-white"
              size="sm"
              onClick={() => handleManageImages(record)}
            >
              <FaImages />
            </Button>
          </Tooltip>
          <Tooltip title="Sửa">
            <Button
              className="bg-blue-500 hover:bg-blue-600 text-white"
              size="sm"
              onClick={() => openEditModal(record)}
            >
              <FaEdit />
            </Button>
          </Tooltip>
          <Tooltip title="Xóa">
            <span>
              <Popconfirm
                title="Bạn có chắc muốn xóa sản phẩm này?"
                onConfirm={() => handleDelete(record.id)}
              >
                <Button variant="destructive" size="sm">
                  <FaTrash />
                </Button>
              </Popconfirm>
            </span>
          </Tooltip>
        </Space>
      ),
    },
  ];

  // ✅ Modal fields CHỈ CHO PRODUCT (Thông tin chung + Giá)
  // Dimension & Stock đã chuyển sang ProductVariant
  const fields = [
    {
      name: "name",
      label: "Tên sản phẩm",
      component: <Input placeholder="Nhập tên sản phẩm" />,
      rules: [{ required: true, message: "Vui lòng nhập tên sản phẩm" }],
    },
    {
      name: "slug",
      label: "Slug (URL)",
      component: <Input placeholder="Auto generate nếu để trống" />,
    },
    {
      name: "description",
      label: "Mô tả",
      component: <Input.TextArea rows={4} placeholder="Nhập mô tả sản phẩm" />,
    },
    {
      name: "image",
      label: "Hình ảnh sản phẩm",
      valuePropName: "file",
      getValueFromEvent: (e) => {
        if (Array.isArray(e)) {
          return e;
        }
        return e?.fileList?.[0]?.originFileObj;
      },
      component: (
        <Upload
          listType="picture"
          maxCount={1}
          beforeUpload={() => false}
          accept="image/*"
        >
          <AntButton icon={<UploadOutlined />}>Chọn hình ảnh</AntButton>
        </Upload>
      ),
    },
    {
      name: "price",
      label: "Giá bán (VNĐ)",
      component: <InputNumber placeholder="Nhập giá bán" style={{ width: "100%" }} min={0} />,
      rules: [{ required: true, message: "Vui lòng nhập giá" }],
    },
    {
      name: "salePrice",
      label: "Giá khuyến mãi (VNĐ)",
      component: <InputNumber placeholder="Nhập giá khuyến mãi" style={{ width: "100%" }} min={0} />,
    },
    {
      name: "costPrice",
      label: "Giá nhập (VNĐ)",
      component: <InputNumber placeholder="Nhập giá nhập" style={{ width: "100%" }} min={0} />,
    },
    {
      name: "categoryId",
      label: "Danh mục",
      component: (
        <Select placeholder="Chọn danh mục">
          {categories.map((c) => (
            <Option key={c.id} value={c.id}>
              {c.name}
            </Option>
          ))}
        </Select>
      ),
      rules: [{ required: true, message: "Vui lòng chọn danh mục" }],
    },
    {
      name: "brandId",
      label: "Thương hiệu",
      component: (
        <Select placeholder="Chọn thương hiệu">
          {brands.map((b) => (
            <Option key={b.id} value={b.id}>
              {b.name}
            </Option>
          ))}
        </Select>
      ),
      rules: [{ required: true, message: "Vui lòng chọn thương hiệu" }],
    },
    {
      name: "metaTitle",
      label: "Tiêu đề SEO",
      component: <Input placeholder="Nhập tiêu đề SEO" maxLength={200} />,
    },
    {
      name: "metaDescription",
      label: "Mô tả SEO",
      component: <Input.TextArea rows={2} placeholder="Nhập mô tả SEO" maxLength={500} />,
    },
    {
      name: "isActive",
      label: "Trạng thái hoạt động",
      component: <Switch checkedChildren="Hoạt động" unCheckedChildren="Tạm dừng" />,
      valuePropName: "checked",
    },
    {
      name: "isFeatured",
      label: "Sản phẩm nổi bật",
      component: <Switch checkedChildren="⭐ Nổi bật" unCheckedChildren="Bình thường" />,
      valuePropName: "checked",
    },
  ];
  
  // ℹ️ GHI CHÚ: 
  // - Tồn kho (stock), Kích thước (dimensions), Bảo hành (warranty) đã chuyển sang ProductVariant
  // - Quản lý Variant: Vào menu "Quản lý biến thể" hoặc /admin/product-variants

  // ✅ Detail fields - CHỈ HIỂN THỊ THÔNG TIN PRODUCT
  const detailFields = [
    { name: "id", label: "ID" },
    { name: "name", label: "Tên sản phẩm" },
<<<<<<< HEAD
    { name: "sku", label: "SKU" },
    { name: "description", label: "Mô tả" },
    { name: "price", label: "Giá", render: (v) => v ? formatPrice(v) : "-" },
    { name: "salePrice", label: "Giá khuyến mãi", render: (v) => v ? formatPrice(v) : "-" },
    { name: "costPrice", label: "Giá nhập", render: (v) => v ? formatPrice(v) : "-" },
    { name: "stockQuantity", label: "Tồn kho", render: (v) => v || 0 },
    { name: "minStockLevel", label: "Mức tồn kho tối thiểu", render: (v) => v || 5 },
=======
    { name: "slug", label: "Slug (URL)", render: (v) => v || "-" },
    { name: "description", label: "Mô tả", render: (v) => v || "-" },
    { name: "price", label: "Giá bán", render: (v) => v ? `${Number(v).toLocaleString("vi-VN")} VNĐ` : "-" },
    { name: "salePrice", label: "Giá khuyến mãi", render: (v) => v ? `${Number(v).toLocaleString("vi-VN")} VNĐ` : "-" },
    { name: "costPrice", label: "Giá nhập", render: (v) => v ? `${Number(v).toLocaleString("vi-VN")} VNĐ` : "-" },
>>>>>>> 31b85415
    { name: "metaTitle", label: "Tiêu đề SEO", render: (v) => v || "-" },
    { name: "metaDescription", label: "Mô tả SEO", render: (v) => v || "-" },
    { name: "category", label: "Danh mục", render: (v) => v?.name || "-" },
    { name: "brand", label: "Thương hiệu", render: (v) => v?.name || "-" },
    {
      name: "imageUrl",
      label: "Hình ảnh",
      render: (v) => (v ? <Image width={100} src={v} /> : "Không có"),
    },
    {
      name: "isFeatured",
      label: "Sản phẩm nổi bật",
      render: (isFeatured) => (
        <Tag color={isFeatured ? 'red' : 'purple'}>
          {isFeatured ? '⭐ Nổi bật' : 'Bình thường'}
        </Tag>
      ),
    },
    {
      name: "status",
      label: "Trạng thái",
      render: (status) => {
        const statusConfig = {
          'ACTIVE': { color: 'green', text: 'Hoạt động' },
          'INACTIVE': { color: 'red', text: 'Tạm dừng' },
          'OUT_OF_STOCK': { color: 'orange', text: 'Hết hàng' }
        };
        const config = statusConfig[status] || { color: 'default', text: 'Không xác định' };
        return <Tag color={config.color}>{config.text}</Tag>;
      },
    },
    {
      name: "createdAt",
      label: "Ngày tạo",
      render: (v) => new Date(v).toLocaleDateString("vi-VN"),
    },
  ];

  return (
    <>
      <style>
        {`
          @keyframes gradientShift {
            0% { background-position: 0% 50%; }
            50% { background-position: 100% 50%; }
            100% { background-position: 0% 50%; }
          }
        `}
      </style>
      <Row gutter={[16, 16]}>
        <Col span={24}>
          <Badge.Ribbon
            text="Quản lý Sản phẩm"
            color="#667eea"
            style={{
              background: "linear-gradient(45deg, #667eea, #764ba2, #f093fb, #667eea)",
              backgroundSize: "300% 300%",
              animation: "gradientShift 4s ease infinite",
              fontWeight: "bold",
              fontSize: "16px",
              padding: "8px 20px",
              height: "40px",
              lineHeight: "24px",
            }}
          >
            <Card className="shadow rounded-2xl">
              <div className="flex justify-between mb-4">
                <div className="flex gap-4">
                  <Button variant="default" onClick={handleCreate}>
                    <FaPlus /> Thêm sản phẩm
                  </Button>
                  <Search
                    placeholder="Tìm kiếm sản phẩm (FullText search)..."
                    allowClear
                    size="large"
                    value={searchValue}
                    onChange={(e) => handleSearchChange(e.target.value)}
                    onSearch={(value) => {
                      handleSearchChange(value);
                    }}
                    style={{ width: 300 }}
                    enterButton
                  />
                </div>
                <div>Tổng: {pagination.total} sản phẩm</div>
              </div>

              {showSkeleton ? (
                <TableSkeleton />
              ) : (
                <Table
                  columns={columns}
                  dataSource={products}
                  rowKey="id"
                  pagination={{
                    current: pagination.page,
                    pageSize: pagination.limit,
                    total: pagination.total,
                    showSizeChanger: true,
                    showQuickJumper: true,
                    showTotal: (total, range) =>
                      `${range[0]}-${range[1]} của ${total} sản phẩm`,
                    onChange: handlePaginationChange,
                  }}
                  
                />
              )}
            </Card>
          </Badge.Ribbon>
        </Col>
      </Row>

      {/* Modal CRUD */}
      <CrudModal
        open={modalOpen}
        onCancel={closeModal}
        onSubmit={handleSubmit}
        editingRecord={editingRecord}
        fields={fields}
        title={editingRecord ? "Sửa sản phẩm" : "Thêm sản phẩm"}
        confirmLoading={modalLoading}
        okText={editingRecord ? "Cập nhật" : "Tạo mới"}
      />

      {/* Modal Detail */}
      <DetailModal
        open={detailOpen}
        onCancel={closeDetailModal}
        title="Chi tiết sản phẩm"
        data={detailData}
        fields={detailFields}
        width={600}
      />

      {/* Modal Quản lý ảnh */}
      <ProductImageModal
        open={imageModalOpen}
        onCancel={closeImageModal}
        productId={selectedProduct?.id}
        productName={selectedProduct?.name}
        onImageUpdated={() => {
          // Refresh danh sách sản phẩm khi có thay đổi ảnh
          fetchProducts();
        }}
      />
    </>
  );
}
<|MERGE_RESOLUTION|>--- conflicted
+++ resolved
@@ -26,7 +26,6 @@
 import DetailModal from "@/pages/hepler/DetailModal";
 import ProductImageModal from "../ProductImageModal";
 import { useAdminProducts } from "./useAdminProducts";
-import { formatPrice } from "@/lib/utils";
 
 const { Search } = Input;
 const { Option } = Select;
@@ -100,10 +99,10 @@
       dataIndex: "price", 
       render: (p, record) => (
         <div>
-          <div style={{ fontWeight: 'bold' }}>{formatPrice(p)}</div>
+          <div style={{ fontWeight: 'bold' }}>${p?.toLocaleString() || 0}</div>
           {record.salePrice && (
             <div style={{ color: '#ff4d4f', fontSize: '12px' }}>
-              Sale: {formatPrice(record.salePrice)}
+              Sale: ${record.salePrice.toLocaleString()}
             </div>
           )}
         </div>
@@ -310,21 +309,11 @@
   const detailFields = [
     { name: "id", label: "ID" },
     { name: "name", label: "Tên sản phẩm" },
-<<<<<<< HEAD
-    { name: "sku", label: "SKU" },
-    { name: "description", label: "Mô tả" },
-    { name: "price", label: "Giá", render: (v) => v ? formatPrice(v) : "-" },
-    { name: "salePrice", label: "Giá khuyến mãi", render: (v) => v ? formatPrice(v) : "-" },
-    { name: "costPrice", label: "Giá nhập", render: (v) => v ? formatPrice(v) : "-" },
-    { name: "stockQuantity", label: "Tồn kho", render: (v) => v || 0 },
-    { name: "minStockLevel", label: "Mức tồn kho tối thiểu", render: (v) => v || 5 },
-=======
     { name: "slug", label: "Slug (URL)", render: (v) => v || "-" },
     { name: "description", label: "Mô tả", render: (v) => v || "-" },
     { name: "price", label: "Giá bán", render: (v) => v ? `${Number(v).toLocaleString("vi-VN")} VNĐ` : "-" },
     { name: "salePrice", label: "Giá khuyến mãi", render: (v) => v ? `${Number(v).toLocaleString("vi-VN")} VNĐ` : "-" },
     { name: "costPrice", label: "Giá nhập", render: (v) => v ? `${Number(v).toLocaleString("vi-VN")} VNĐ` : "-" },
->>>>>>> 31b85415
     { name: "metaTitle", label: "Tiêu đề SEO", render: (v) => v || "-" },
     { name: "metaDescription", label: "Mô tả SEO", render: (v) => v || "-" },
     { name: "category", label: "Danh mục", render: (v) => v?.name || "-" },
@@ -429,7 +418,7 @@
                       `${range[0]}-${range[1]} của ${total} sản phẩm`,
                     onChange: handlePaginationChange,
                   }}
-                  
+                  scroll={{ x: 1000 }}
                 />
               )}
             </Card>

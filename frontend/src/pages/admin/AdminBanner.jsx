--- conflicted
+++ resolved
@@ -1,355 +1,308 @@
-import { useEffect, useState } from "react";
-<<<<<<< HEAD
-import { Table, Popconfirm, Tag, Tooltip, Space, Row, Col, Card, Badge, Image, Input, Select, Upload, Button as AntButton } from "antd";
-import { FaPlus, FaEdit, FaTrash, FaEye, FaUpload } from "react-icons/fa";
-=======
-import { Table, Popconfirm, Tag, Tooltip, Space, Row, Col, Card, Badge, Image, Input, Switch } from "antd";
-import { FaPlus, FaEdit, FaTrash, FaEye } from "react-icons/fa";
->>>>>>> f85b031b
-import { Button } from "@/components/ui/button"; // shadcn/ui
-import CrudModal from "@/pages/hepler/CrudModal";
-import DetailModal from "@/pages/hepler/DetailModal";
-import { toast } from "react-toastify";
-import { TableSkeleton } from "@/components/ui/skeleton";
-import { UploadOutlined } from "@ant-design/icons";
-
-import {
-  getBanners,
-  getBannerById,
-  createBanner,
-  updateBanner,
-  deleteBanner,
-} from "@/api/banner.js";
-
-export default function AdminBanner() {
-  const [banners, setBanners] = useState([]);
-  const [loading, setLoading] = useState(false);
-  const [modalOpen, setModalOpen] = useState(false);
-  const [detailOpen, setDetailOpen] = useState(false);
-  const [editingRecord, setEditingRecord] = useState(null);
-  const [detailData, setDetailData] = useState(null);
-  const [confirmLoading, setConfirmLoading] = useState(false);
-
-  const sleep = (ms) => new Promise((resolve) => setTimeout(resolve, ms));
-
-  const fetchBanners = async () => {
-    setLoading(true);
-    try {
-      const [res] = await Promise.all([getBanners(), sleep(800)]);
-      setBanners(res.data.data);
-    } catch (err) {
-        console.error(err);
-      toast.error("Lỗi tải banner");
-    }
-    setLoading(false);
-  };
-
-  useEffect(() => {
-    fetchBanners();
-  }, []);
-
-  const handleSubmit = async (values, record) => {
-    setConfirmLoading(true);
-    try {
-      const formData = new FormData();
-      
-      // Xử lý từng field riêng biệt
-      if (values.title) formData.append('title', values.title);
-      if (values.isActive !== undefined) {
-        formData.append('isActive', values.isActive ? 'true' : 'false');
-      }
-      
-      // Thêm file ảnh nếu có
-      if (values.image && values.image[0]?.originFileObj) {
-        formData.append('image', values.image[0].originFileObj);
-      }
-
-      if (record) {
-        await updateBanner(record.id, formData);
-        toast.success("Cập nhật banner thành công");
-      } else {
-        await createBanner(formData);
-        toast.success("Tạo banner thành công");
-      }
-      setModalOpen(false);
-      setEditingRecord(null);
-      fetchBanners();
-    } catch (err) {
-      console.error(err);
-      toast.error("Lỗi khi lưu banner");
-    }
-    setConfirmLoading(false);
-  };
-
-  const handleDelete = async (id) => {
-    try {
-      await deleteBanner(id);
-      toast.success("Xóa thành công");
-      fetchBanners();
-    } catch (err) {
-        console.error(err);
-      toast.error("Lỗi khi xóa banner");
-    }
-  };
-
-  const handleView = async (id) => {
-    try {
-      const res = await getBannerById(id);
-      setDetailData(res.data.data);
-      setDetailOpen(true);
-    } catch (err) {
-      console.error(err);
-      toast.error("Không tải được chi tiết banner");
-    }
-  };
-
-  // ✅ Chuẩn hóa fields để form CRUD đẹp
-  const formFields = [
-    {
-      name: "title",
-      label: "Tiêu đề",
-      component: <Input placeholder="Nhập tiêu đề banner" />,
-      rules: [{ required: true, message: "Vui lòng nhập tiêu đề" }],
-    },
-    {
-<<<<<<< HEAD
-      name: "isActive",
-      label: "Trạng thái",
-      component: (
-        <Select placeholder="Chọn trạng thái">
-          <Select.Option value={true}>Hiển thị</Select.Option>
-          <Select.Option value={false}>Ẩn</Select.Option>
-        </Select>
-      ),
-    },
-=======
-      name: "linkUrl",
-      label: "Link",
-      component: <Input placeholder="Nhập link liên kết" />,
-    },
-    {
-      name: "sortOrder",
-      label: "Thứ tự",
-      component: <Input type="number" placeholder="Nhập thứ tự hiển thị" />,
-    },
-     // ✅ Đổi Select thành Switch
-  {
-    name: "isActive",
-    label: "Trạng thái",
-    component: (
-      <Switch checkedChildren="Hoạt động" unCheckedChildren="Tạm dừng" />
-    ),
-    valuePropName: "checked",
-  },
->>>>>>> f85b031b
-    {
-      name: "image",
-      label: "Ảnh banner",
-      valuePropName: "fileList",
-      getValueFromEvent: (e) => (Array.isArray(e) ? e : e?.fileList),
-      component: (
-        <Upload 
-          name="image" 
-          listType="picture" 
-          maxCount={1} 
-          beforeUpload={() => false}
-          accept="image/*"
-        >
-          <AntButton icon={<UploadOutlined />}>Chọn ảnh banner</AntButton>
-        </Upload>
-      ),
-      rules: [{ required: true, message: "Vui lòng chọn ảnh banner" }],
-    },
-  ];
-
-  // ✅ Chuẩn hóa fields cho modal Chi tiết (render theo table)
-  const detailFields = [
-    { name: "id", label: "ID" },
-    { name: "title", label: "Tiêu đề" },
-<<<<<<< HEAD
-    { name: "isActive", label: "Trạng thái", render: (v) => (v ? "Hiển thị" : "Ẩn") },
-=======
-    { name: "linkUrl", label: "Link" },
-    { name: "sortOrder", label: "Thứ tự" },
-    {
-      name: "isActive",
-      label: "Trạng thái",
-      render: (v) => (
-        <Tag color={v ? "green" : "red"}>
-          {v ? "Hoạt động" : "Tạm dừng"}
-        </Tag>
-      ),
-    },
->>>>>>> f85b031b
-    { name: "imageUrl", label: "Ảnh", render: (v) => <Image width={200} src={v} /> },
-    {
-      name: "createdAt",
-      label: "Ngày tạo",
-      render: (v) => {
-        const d = new Date(v);
-        const date = d.toLocaleDateString("vi-VN");   // 6/10/2025
-        const time = d.toLocaleTimeString("vi-VN");   // 10:23:28
-        return `${time} ${date}`;
-      },
-    },
-      {
-        name: "updatedAt",
-        label: "Ngày cập nhật",
-        render: (v) => {
-          const d = new Date(v);
-          const date = d.toLocaleDateString("vi-VN");
-          const time = d.toLocaleTimeString("vi-VN");
-          return `${time} ${date}`;
-        },
-      },
-
-  ];
-
-  const columns = [
-    { title: "ID", dataIndex: "id", width: 80 },
-<<<<<<< HEAD
-    { title: "Tiêu đề", dataIndex: "title" },
-    { 
-      title: "Ảnh", 
-      dataIndex: "imageUrl", 
-      render: (url) => <Image width={100} height={60} src={url} style={{ objectFit: 'cover' }} /> 
-    },
-=======
-    { title: "Tiêu đề", dataIndex: "title", render: (text) => <strong>{text}</strong> },
-    { title: "Ảnh", dataIndex: "imageUrl", render: (url) => <Image width={100} src={url} /> },
-    { title: "Link", dataIndex: "linkUrl" },
-    { title: "Thứ tự", dataIndex: "sortOrder" },
->>>>>>> f85b031b
-    {
-        title: "Trạng thái",
-        dataIndex: "isActive",
-        render: (val) => (
-          <Tag color={val ? "green" : "red"}>
-            {val ? "Hoạt động" : "Tạm dừng"}
-          </Tag>
-        ),
-      },
-    {
-      title: "Hành động",
-      render: (_, record) => (
-        <Space>
-          <Tooltip title="Xem chi tiết">
-            <Button variant="secondary" size="sm" onClick={() => handleView(record.id)}>
-              <FaEye />
-            </Button>
-          </Tooltip>
-          <Tooltip title="Sửa">
-            <Button
-              className="bg-blue-500 hover:bg-blue-600 text-white"
-              size="sm"
-              onClick={() => {
-                setEditingRecord(record);
-                setModalOpen(true);
-              }}
-            >
-              <FaEdit />
-            </Button>
-          </Tooltip>
-          <Tooltip title="Xóa">
-            <Popconfirm
-              title="Bạn có chắc muốn xóa banner này?"
-              onConfirm={() => handleDelete(record.id)}
-            >
-              <Button variant="destructive" size="sm">
-                <FaTrash />
-              </Button>
-            </Popconfirm>
-          </Tooltip>
-        </Space>
-      ),
-    },
-  ];
-
-  return (
-    <>
-    <style>
-        {`
-          @keyframes gradientShift {
-            0% {
-              background-position: 0% 50%;
-            }
-            50% {
-              background-position: 100% 50%;
-            }
-            100% {
-              background-position: 0% 50%;
-            }
-          }
-        `}
-      </style>
-      <Row gutter={[16, 16]}>
-        <Col span={24}>
-            <Badge.Ribbon 
-          text="Quản lý Banner" 
-          color="#667eea"
-          style={{
-            background: 'linear-gradient(45deg, #667eea, #764ba2, #f093fb, #667eea)',
-            backgroundSize: '300% 300%',
-            animation: 'gradientShift 4s ease infinite',
-            fontWeight: 'bold',
-            boxShadow: '0 6px 20px rgba(102, 126, 234, 0.4)',
-            textShadow: '0 2px 4px rgba(0,0,0,0.3)',
-            fontSize: '16px',
-            padding: '8px 20px',
-            height: '40px',
-            lineHeight: '24px'
-          }}
-        >    
-                <Card className="shadow rounded-2xl">
-              <div className="flex justify-between mb-4">
-                <Button
-                  variant="default"
-                  onClick={() => {
-                    setEditingRecord(null);
-                    setModalOpen(true);
-                  }}
-                >
-                  <FaPlus /> Thêm Banner
-                </Button>
-              </div>
-
-              {loading ? (
-                <TableSkeleton columnsCount={6} rowsCount={6} />
-              ) : (
-                <Table
-                  rowKey="id"
-                  columns={columns}
-                  dataSource={banners}
-                  loading={false}
-                  style={{ marginTop: 16 }}
-                />
-              )}
-            </Card>
-          </Badge.Ribbon>
-        </Col>
-      </Row>
-
-      {/* Modal CRUD */}
-      <CrudModal
-        open={modalOpen}
-        onCancel={() => setModalOpen(false)}
-        onSubmit={handleSubmit}
-        editingRecord={editingRecord}
-        title={editingRecord ? "Cập nhật Banner" : "Thêm Banner"}
-        confirmLoading={confirmLoading}
-        fields={formFields}
-        okText={editingRecord ? "Cập nhật" : "Thêm"}   
-
-      />
-
-      {/* Modal Detail */}
-      <DetailModal
-        open={detailOpen}
-        onCancel={() => setDetailOpen(false)}
-        title="Chi tiết Banner"
-        data={detailData}
-        fields={detailFields}
-      />
-    </>
-  );
-}
+import { useEffect, useState } from "react";
+import { Table, Popconfirm, Tag, Tooltip, Space, Row, Col, Card, Badge, Image, Input, Select, Upload, Button as AntButton } from "antd";
+import { FaPlus, FaEdit, FaTrash, FaEye, FaUpload } from "react-icons/fa";
+import { Button } from "@/components/ui/button"; // shadcn/ui
+import CrudModal from "@/pages/hepler/CrudModal";
+import DetailModal from "@/pages/hepler/DetailModal";
+import { toast } from "react-toastify";
+import { TableSkeleton } from "@/components/ui/skeleton";
+import { UploadOutlined } from "@ant-design/icons";
+
+import {
+  getBanners,
+  getBannerById,
+  createBanner,
+  updateBanner,
+  deleteBanner,
+} from "@/api/banner.js";
+
+export default function AdminBanner() {
+  const [banners, setBanners] = useState([]);
+  const [loading, setLoading] = useState(false);
+  const [modalOpen, setModalOpen] = useState(false);
+  const [detailOpen, setDetailOpen] = useState(false);
+  const [editingRecord, setEditingRecord] = useState(null);
+  const [detailData, setDetailData] = useState(null);
+  const [confirmLoading, setConfirmLoading] = useState(false);
+
+  const sleep = (ms) => new Promise((resolve) => setTimeout(resolve, ms));
+
+  const fetchBanners = async () => {
+    setLoading(true);
+    try {
+      const [res] = await Promise.all([getBanners(), sleep(800)]);
+      setBanners(res.data.data);
+    } catch (err) {
+        console.error(err);
+      toast.error("Lỗi tải banner");
+    }
+    setLoading(false);
+  };
+
+  useEffect(() => {
+    fetchBanners();
+  }, []);
+
+  const handleSubmit = async (values, record) => {
+    setConfirmLoading(true);
+    try {
+      const formData = new FormData();
+      
+      // Xử lý từng field riêng biệt
+      if (values.title) formData.append('title', values.title);
+      if (values.isActive !== undefined) {
+        formData.append('isActive', values.isActive ? 'true' : 'false');
+      }
+      
+      // Thêm file ảnh nếu có
+      if (values.image && values.image[0]?.originFileObj) {
+        formData.append('image', values.image[0].originFileObj);
+      }
+
+      if (record) {
+        await updateBanner(record.id, formData);
+        toast.success("Cập nhật banner thành công");
+      } else {
+        await createBanner(formData);
+        toast.success("Tạo banner thành công");
+      }
+      setModalOpen(false);
+      setEditingRecord(null);
+      fetchBanners();
+    } catch (err) {
+      console.error(err);
+      toast.error("Lỗi khi lưu banner");
+    }
+    setConfirmLoading(false);
+  };
+
+  const handleDelete = async (id) => {
+    try {
+      await deleteBanner(id);
+      toast.success("Xóa thành công");
+      fetchBanners();
+    } catch (err) {
+        console.error(err);
+      toast.error("Lỗi khi xóa banner");
+    }
+  };
+
+  const handleView = async (id) => {
+    try {
+      const res = await getBannerById(id);
+      setDetailData(res.data.data);
+      setDetailOpen(true);
+    } catch (err) {
+      console.error(err);
+      toast.error("Không tải được chi tiết banner");
+    }
+  };
+
+  // ✅ Chuẩn hóa fields để form CRUD đẹp
+  const formFields = [
+    {
+      name: "title",
+      label: "Tiêu đề",
+      component: <Input placeholder="Nhập tiêu đề banner" />,
+      rules: [{ required: true, message: "Vui lòng nhập tiêu đề" }],
+    },
+    {
+      name: "isActive",
+      label: "Trạng thái",
+      component: (
+        <Select placeholder="Chọn trạng thái">
+          <Select.Option value={true}>Hiển thị</Select.Option>
+          <Select.Option value={false}>Ẩn</Select.Option>
+        </Select>
+      ),
+    },
+    {
+      name: "image",
+      label: "Ảnh banner",
+      valuePropName: "fileList",
+      getValueFromEvent: (e) => (Array.isArray(e) ? e : e?.fileList),
+      component: (
+        <Upload 
+          name="image" 
+          listType="picture" 
+          maxCount={1} 
+          beforeUpload={() => false}
+          accept="image/*"
+        >
+          <AntButton icon={<UploadOutlined />}>Chọn ảnh banner</AntButton>
+        </Upload>
+      ),
+      rules: [{ required: true, message: "Vui lòng chọn ảnh banner" }],
+    },
+  ];
+
+  // ✅ Chuẩn hóa fields cho modal Chi tiết (render theo table)
+  const detailFields = [
+    { name: "id", label: "ID" },
+    { name: "title", label: "Tiêu đề" },
+    { name: "isActive", label: "Trạng thái", render: (v) => (v ? "Hiển thị" : "Ẩn") },
+    { name: "imageUrl", label: "Ảnh", render: (v) => <Image width={200} src={v} /> },
+    {
+      name: "createdAt",
+      label: "Ngày tạo",
+      render: (v) => {
+        const d = new Date(v);
+        const date = d.toLocaleDateString("vi-VN");   // 6/10/2025
+        const time = d.toLocaleTimeString("vi-VN");   // 10:23:28
+        return `${time} ${date}`;
+      },
+    },
+      {
+        name: "updatedAt",
+        label: "Ngày cập nhật",
+        render: (v) => {
+          const d = new Date(v);
+          const date = d.toLocaleDateString("vi-VN");
+          const time = d.toLocaleTimeString("vi-VN");
+          return `${time} ${date}`;
+        },
+      },
+
+  ];
+
+  const columns = [
+    { title: "ID", dataIndex: "id", width: 80 },
+    { title: "Tiêu đề", dataIndex: "title" },
+    { 
+      title: "Ảnh", 
+      dataIndex: "imageUrl", 
+      render: (url) => <Image width={100} height={60} src={url} style={{ objectFit: 'cover' }} /> 
+    },
+    {
+        title: "Trạng thái",
+        dataIndex: "isActive",
+        render: (val) => (
+          <Tag color={val ? "green" : "red"}>
+            {val ? "Hoạt động" : "Tạm dừng"}
+          </Tag>
+        ),
+      },
+    {
+      title: "Hành động",
+      render: (_, record) => (
+        <Space>
+          <Tooltip title="Xem chi tiết">
+            <Button variant="secondary" size="sm" onClick={() => handleView(record.id)}>
+              <FaEye />
+            </Button>
+          </Tooltip>
+          <Tooltip title="Sửa">
+            <Button
+              className="bg-blue-500 hover:bg-blue-600 text-white"
+              size="sm"
+              onClick={() => {
+                setEditingRecord(record);
+                setModalOpen(true);
+              }}
+            >
+              <FaEdit />
+            </Button>
+          </Tooltip>
+          <Tooltip title="Xóa">
+            <Popconfirm
+              title="Bạn có chắc muốn xóa banner này?"
+              onConfirm={() => handleDelete(record.id)}
+            >
+              <Button variant="destructive" size="sm">
+                <FaTrash />
+              </Button>
+            </Popconfirm>
+          </Tooltip>
+        </Space>
+      ),
+    },
+  ];
+
+  return (
+    <>
+    <style>
+        {`
+          @keyframes gradientShift {
+            0% {
+              background-position: 0% 50%;
+            }
+            50% {
+              background-position: 100% 50%;
+            }
+            100% {
+              background-position: 0% 50%;
+            }
+          }
+        `}
+      </style>
+      <Row gutter={[16, 16]}>
+        <Col span={24}>
+            <Badge.Ribbon 
+          text="Quản lý Banner" 
+          color="#667eea"
+          style={{
+            background: 'linear-gradient(45deg, #667eea, #764ba2, #f093fb, #667eea)',
+            backgroundSize: '300% 300%',
+            animation: 'gradientShift 4s ease infinite',
+            fontWeight: 'bold',
+            boxShadow: '0 6px 20px rgba(102, 126, 234, 0.4)',
+            textShadow: '0 2px 4px rgba(0,0,0,0.3)',
+            fontSize: '16px',
+            padding: '8px 20px',
+            height: '40px',
+            lineHeight: '24px'
+          }}
+        >    
+                <Card className="shadow rounded-2xl">
+              <div className="flex justify-between mb-4">
+                <Button
+                  variant="default"
+                  onClick={() => {
+                    setEditingRecord(null);
+                    setModalOpen(true);
+                  }}
+                >
+                  <FaPlus /> Thêm Banner
+                </Button>
+              </div>
+
+              {loading ? (
+                <TableSkeleton columnsCount={6} rowsCount={6} />
+              ) : (
+                <Table
+                  rowKey="id"
+                  columns={columns}
+                  dataSource={banners}
+                  loading={false}
+                  style={{ marginTop: 16 }}
+                />
+              )}
+            </Card>
+          </Badge.Ribbon>
+        </Col>
+      </Row>
+
+      {/* Modal CRUD */}
+      <CrudModal
+        open={modalOpen}
+        onCancel={() => setModalOpen(false)}
+        onSubmit={handleSubmit}
+        editingRecord={editingRecord}
+        title={editingRecord ? "Cập nhật Banner" : "Thêm Banner"}
+        confirmLoading={confirmLoading}
+        fields={formFields}
+        okText={editingRecord ? "Cập nhật" : "Thêm"}   
+
+      />
+
+      {/* Modal Detail */}
+      <DetailModal
+        open={detailOpen}
+        onCancel={() => setDetailOpen(false)}
+        title="Chi tiết Banner"
+        data={detailData}
+        fields={detailFields}
+      />
+    </>
+  );
+}
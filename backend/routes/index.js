//tất cả các route cho server
import authRouter from "./authRoutes.js ";
import addressRouter from "./addressRouter.js ";
import userRouter from "./user.router.js";
<<<<<<< HEAD
import adminOrderRoutes from "./adminOrderRoutes.js";
import adminCustomerRoutes from "./adminCustomerRoutes.js";


=======
import adminCategoryRoutes from "./adminCategoryRoutes.js";
import adminProductRoutes from "./adminProductRoutes.js";
import adminBrandRoutes from "./adminBrandRoutes.js";
>>>>>>> 6fd195ac

const routes = (app) => {
  app.use("/api/auth", authRouter);
  app.use("/api/addresses", addressRouter);
  app.use("/api/users", userRouter);
<<<<<<< HEAD
  app.use("/api/admin/orders", adminOrderRoutes);
  app.use("/api/admin/customers", adminCustomerRoutes);

=======

  // Admin routes
  app.use("/api/admin/categories", adminCategoryRoutes);
  app.use("/api/admin/products", adminProductRoutes);
  app.use("/api/admin/brands", adminBrandRoutes);
>>>>>>> 6fd195ac
}

export default routes;
<|MERGE_RESOLUTION|>--- conflicted
+++ resolved
@@ -1,33 +1,28 @@
-//tất cả các route cho server
-import authRouter from "./authRoutes.js ";
-import addressRouter from "./addressRouter.js ";
-import userRouter from "./user.router.js";
-<<<<<<< HEAD
-import adminOrderRoutes from "./adminOrderRoutes.js";
-import adminCustomerRoutes from "./adminCustomerRoutes.js";
-
-
-=======
-import adminCategoryRoutes from "./adminCategoryRoutes.js";
-import adminProductRoutes from "./adminProductRoutes.js";
-import adminBrandRoutes from "./adminBrandRoutes.js";
->>>>>>> 6fd195ac
-
-const routes = (app) => {
-  app.use("/api/auth", authRouter);
-  app.use("/api/addresses", addressRouter);
-  app.use("/api/users", userRouter);
-<<<<<<< HEAD
-  app.use("/api/admin/orders", adminOrderRoutes);
-  app.use("/api/admin/customers", adminCustomerRoutes);
-
-=======
-
-  // Admin routes
-  app.use("/api/admin/categories", adminCategoryRoutes);
-  app.use("/api/admin/products", adminProductRoutes);
-  app.use("/api/admin/brands", adminBrandRoutes);
->>>>>>> 6fd195ac
-}
-
-export default routes;
+//tất cả các route cho server
+import authRouter from "./authRoutes.js ";
+import addressRouter from "./addressRouter.js ";
+import userRouter from "./user.router.js";
+import adminOrderRoutes from "./adminOrderRoutes.js";
+import adminCustomerRoutes from "./adminCustomerRoutes.js";
+
+
+import adminCategoryRoutes from "./adminCategoryRoutes.js";
+import adminProductRoutes from "./adminProductRoutes.js";
+import adminBrandRoutes from "./adminBrandRoutes.js";
+
+const routes = (app) => {
+  app.use("/api/auth", authRouter);
+  app.use("/api/addresses", addressRouter);
+  app.use("/api/users", userRouter);
+ 
+
+
+  // Admin routes
+  app.use("/api/admin/categories", adminCategoryRoutes);
+  app.use("/api/admin/products", adminProductRoutes);
+  app.use("/api/admin/brands", adminBrandRoutes);
+  app.use("/api/admin/orders", adminOrderRoutes);
+  app.use("/api/admin/customers", adminCustomerRoutes);
+}
+
+export default routes;
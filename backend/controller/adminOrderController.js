import prisma from '../config/prisma.js';
import logger from '../utils/logger.js';

//hàm lấy danh sách trạng thái có thể chọn tiếp theo (không cho chọn ngược)
// Logic: Mỗi trạng thái chỉ có thể chuyển sang các trạng thái phía sau, không thể quay lại
const getAvailableStatuses = (currentStatus) => {
  const orderTransitions = {
    PENDING: ["CONFIRMED", "CANCELLED"],        // Chờ xác nhận → Đã xác nhận hoặc Hủy
    CONFIRMED: ["PROCESSING", "CANCELLED"],     // Đã xác nhận → Đang giao hoặc Hủy (không thể quay về PENDING)
    PROCESSING: ["DELIVERED"],                  // Đang giao → Đã giao (không thể quay về CONFIRMED)
    DELIVERED: [],                              // Đã giao → Không thể thay đổi (trạng thái cuối cùng)
    CANCELLED: []                               // Đã hủy → Không thể thay đổi (trạng thái cuối cùng)
  };
  return orderTransitions[currentStatus] || [];
};

//hàm lấy label trạng thái dựa vào status của đơn hàng để hiển thị cho người dùng
const getStatusLabel = (status) => {
  const statusLabels = {
    PENDING: "Chờ xác nhận",
    CONFIRMED: "Đã xác nhận",
    PROCESSING: "Đang giao",
    DELIVERED: "Đã giao",
    CANCELLED: "Đã hủy"
  };
  return statusLabels[status] || status;
};

//hàm hoàn trả tồn kho cho đơn hàng khi hủy đơn hàng
const restoreStockForOrder = async (tx, orderItems) => {
  for (const item of orderItems) {
    if (item.variantId) {
      await tx.productVariant.update({
        where: { id: item.variantId },
        data: { stockQuantity: { increment: item.quantity } }
      });
    } else {
      await tx.product.update({
        where: { id: item.productId },
        data: { stockQuantity: { increment: item.quantity } }
      });
    }
  }
};

//hàm lấy danh sách đơn hàng cho admin
export const listOrders = async (req, res) => {
  const context = { path: 'admin.orders.list' };
  try {
    logger.start(context.path, { query: req.query });
    
    const { page = 1, limit = 10, status, q } = req.query;
    
    const conditions = [];//điều kiện lọc đơn hàng
    if (status) conditions.push({ status });//điều kiện lọc theo trạng thái
    if (q) {//điều kiện lọc theo số đơn hàng hoặc tên khách hàng
      conditions.push({
        OR: [
          { orderNumber: { contains: q } },//điều kiện lọc theo số đơn hàng
          { user: { firstName: { contains: q } } },//điều kiện lọc theo tên khách hàng
          { user: { lastName: { contains: q } } }//điều kiện lọc theo họ khách hàng
        ]
      });
    }
    const where = conditions.length ? { AND: conditions } : undefined;//điều kiện lọc đơn hàng

    // Query orders không include product để tránh lỗi khi product không tồn tại
    const [items, total] = await Promise.all([
      prisma.order.findMany({
        where,
        orderBy: { createdAt: 'desc' },
        skip: (Number(page) - 1) * Number(limit),
        take: Number(limit),
        include: {
          user: { select: { id: true, firstName: true, lastName: true, phone: true } },
          orderItems: {
            select: {
              id: true,
              productId: true,
              variantId: true,
              productName: true,
              productSku: true,
              variantName: true,
              quantity: true,
              unitPrice: true,
              totalPrice: true,
              createdAt: true
            }
          }
        }
      }),
      prisma.order.count({ where })
    ]);

    // Query product riêng cho từng orderItem (xử lý trường hợp product không tồn tại)
    const formattedItems = await Promise.all(
      items.map(async (order) => {
        const orderItemsWithProduct = await Promise.all(
          order.orderItems.map(async (item) => {
            try {
              const product = await prisma.product.findUnique({
                where: { id: item.productId },
                select: { id: true, name: true, imageUrl: true }
              });
              return {
                ...item,
                product: product || null
              };
            } catch (error) {
              // Nếu product không tồn tại, trả về null
              logger.warn('Product not found for orderItem', { 
                orderItemId: item.id, 
                productId: item.productId 
              });
              return {
                ...item,
                product: null
              };
            }
          })
        );

        return {
          ...order,
          orderItems: orderItemsWithProduct.filter(item => item.product !== null), // Lọc bỏ orderItems có product null
          statusLabel: getStatusLabel(order.status),
          availableStatuses: getAvailableStatuses(order.status).map(s => ({
            value: s,
            label: getStatusLabel(s)
          }))
        };
      })
    );

    const payload = { 
      items: formattedItems, 
      total, //tổng số đơn hàng
      page: Number(page), //trang hiện tại
      limit: Number(limit) //số lượng đơn hàng trên mỗi trang
    };
    
    logger.success('Orders fetched', { total: payload.total, count: formattedItems.length });
    logger.end(context.path, { total: payload.total });
    return res.json(payload);
  } catch (error) {
    logger.error('Failed to fetch orders', {
      path: context.path,
      error: error.message,
      stack: error.stack
    });
    return res.status(500).json({ message: 'Server error', error: process.env.NODE_ENV !== 'production' ? error.message : undefined });
  }
};
//hàm lấy chi tiết đơn hàng cho admin
export const getOrder = async (req, res) => {
  const context = { path: 'admin.orders.get' };
  try {
    logger.start(context.path, { id: req.params.id });
    
    const id = Number(req.params.id);
    
    // Query order không include product để tránh lỗi khi product không tồn tại
    const order = await prisma.order.findUnique({
      where: { id },
      include: {
        user: {
          select: { id: true, firstName: true, lastName: true, email: true, phone: true }
        },
        orderItems: {
<<<<<<< HEAD
          select: {
            id: true,
            productId: true,
            variantId: true,
            productName: true,
            productSku: true,
            variantName: true,
            quantity: true,
            unitPrice: true,
            totalPrice: true,
            createdAt: true
=======
          include: { 
            product: { select: { id: true, name: true, imageUrl: true, price: true } },
            variant: { 
              select: { 
                id: true, 
                width: true, 
                depth: true, 
                height: true, 
                color: true, 
                material: true 
              } 
            }
>>>>>>> 31b85415
          }
        }
      }
    });

    if (!order) {
      logger.warn('Order not found', { id });
      return res.status(404).json({ message: 'Not found' });
    }

    // Query product và variant riêng cho các orderItems (xử lý trường hợp không tồn tại)
    const orderItemsWithDetails = await Promise.all(
      order.orderItems.map(async (item) => {
        try {
          const [product, variant] = await Promise.all([
            prisma.product.findUnique({
              where: { id: item.productId },
              select: { id: true, name: true, imageUrl: true, price: true }
            }).catch(() => null),
            item.variantId ? prisma.productVariant.findUnique({
              where: { id: item.variantId },
              select: { id: true, name: true, price: true }
            }).catch(() => null) : null
          ]);

          return {
            ...item,
            product: product || null,
            variant: variant || null
          };
        } catch (error) {
          logger.warn('Product/Variant not found for orderItem', { 
            orderItemId: item.id, 
            productId: item.productId,
            variantId: item.variantId
          });
          return {
            ...item,
            product: null,
            variant: null
          };
        }
      })
    );

    // Format dữ liệu cho frontend dễ xử lý
    const formattedOrder = {
      ...order,
      orderItems: orderItemsWithDetails.filter(item => item.product !== null), // Lọc bỏ orderItems có product null
      statusLabel: getStatusLabel(order.status),
      availableStatuses: getAvailableStatuses(order.status).map(s => ({
        value: s,
        label: getStatusLabel(s)
      }))
    };

    logger.success('Order fetched', { id });
    logger.end(context.path, { id });
    return res.json(formattedOrder);
  } catch (error) {
    logger.error('Failed to fetch order', {
      path: context.path,
      error: error.message,
      stack: error.stack
    });
    return res.status(500).json({ message: 'Server error', error: process.env.NODE_ENV !== 'production' ? error.message : undefined });
  }
};

//hàm cập nhật trạng thái đơn hàng (admin)
// Logic: Chỉ cho phép chuyển trạng thái tiến lên, không cho phép quay lại trạng thái cũ
export const updateOrder = async (req, res) => {
  const context = { path: 'admin.orders.update' };
  try {
    logger.start(context.path, { id: req.params.id, status: req.body.status });
    
    const id = Number(req.params.id);
    const { status } = req.body;

    // Validate: Trạng thái là bắt buộc
    if (!status) {
      return res.status(400).json({ message: 'Status is required' });
    }

    // Validate: Trạng thái phải thuộc enum OrderStatus
    const validStatuses = ['PENDING', 'CONFIRMED', 'PROCESSING', 'DELIVERED', 'CANCELLED'];
    if (!validStatuses.includes(status)) {
      return res.status(400).json({ message: 'Invalid status' });
    }

    // Lấy đơn hàng hiện tại từ database (không include product để tránh lỗi)
    const currentOrder = await prisma.order.findUnique({
      where: { id },
      select: { 
        status: true,
        orderItems: {
<<<<<<< HEAD
          select: {
            id: true,
            productId: true,
            variantId: true,
            quantity: true
=======
          include: {
            product: { select: { id: true, name: true, stockQuantity: true } },
            variant: { 
              select: { 
                id: true, 
                width: true, 
                depth: true, 
                height: true, 
                color: true, 
                stockQuantity: true 
              } 
            }
>>>>>>> 31b85415
          }
        }
      }
    });

    if (!currentOrder) {
      logger.warn('Order not found', { id });
      return res.status(404).json({ message: 'đơn hàng không tồn tại' });
    }

    // Kiểm tra: Không cho phép cập nhật nếu đơn đã ở trạng thái cuối (DELIVERED hoặc CANCELLED)
    if (currentOrder.status === 'DELIVERED' || currentOrder.status === 'CANCELLED') {
      return res.status(400).json({ 
        message: `Không thể thay đổi trạng thái. Đơn hàng đã ở trạng thái: ${currentOrder.status}` 
      });
    }

    // Kiểm tra: Không cho phép chọn trạng thái hiện tại
    if (status === currentOrder.status) {
      return res.status(400).json({ 
        message: `đơn hàng đã ở trạng thái: ${currentOrder.status}` 
      });
    }

    // Kiểm tra: Chỉ cho phép chọn các trạng thái tiếp theo (không cho chọn ngược)
    const availableStatuses = getAvailableStatuses(currentOrder.status);
    if (!availableStatuses.includes(status)) {
      return res.status(400).json({ 
        message: `Không thể thay đổi trạng thái. Đơn hàng đã ở trạng thái: ${currentOrder.status}` 
      });
    }

    // Cập nhật trong transaction để đảm bảo tính toàn vẹn dữ liệu
    const updated = await prisma.$transaction(async (tx) => {
      // 1. Cập nhật trạng thái đơn hàng
      const order = await tx.order.update({
        where: { id },
        data: { status }
      });

      // 2. Lưu lịch sử thay đổi trạng thái vào bảng OrderStatusHistory
      await tx.orderStatusHistory.create({
        data: { orderId: id, status }
      });

      // 3. Nếu hủy đơn → hoàn trả tồn kho cho các sản phẩm
      if (status === 'CANCELLED' && currentOrder.status !== 'CANCELLED') {
        // Kiểm tra và chỉ hoàn trả tồn kho cho orderItems có product/variant tồn tại
        for (const item of currentOrder.orderItems) {
          try {
            if (item.variantId) {
              const variant = await tx.productVariant.findUnique({ where: { id: item.variantId } });
              if (variant) {
                await tx.productVariant.update({
                  where: { id: item.variantId },
                  data: { stockQuantity: { increment: item.quantity } }
                });
              }
            } else if (item.productId) {
              const product = await tx.product.findUnique({ where: { id: item.productId } });
              if (product) {
                await tx.product.update({
                  where: { id: item.productId },
                  data: { stockQuantity: { increment: item.quantity } }
                });
              }
            }
          } catch (error) {
            // Bỏ qua nếu product/variant không tồn tại
            logger.warn('Product/Variant not found when restoring stock', { 
              productId: item.productId, 
              variantId: item.variantId,
              error: error.message
            });
          }
        }
      }

      return order;
    });

    logger.success('Order status updated', { 
      id: updated.id, 
      oldStatus: currentOrder.status, 
      newStatus: updated.status 
    });
    logger.end(context.path, { id: updated.id, status: updated.status });
    
    return res.json({
      id: updated.id,
      orderNumber: updated.orderNumber,
      status: updated.status,
      statusLabel: getStatusLabel(updated.status),
      message: `Order status updated from ${currentOrder.status} to ${updated.status}`
    });
  } catch (error) {
    logger.error('Failed to update order', {
      path: context.path,
      error: error.message,
      stack: error.stack
    });
    return res.status(500).json({ message: 'Server error', error: process.env.NODE_ENV !== 'production' ? error.message : undefined });
  }
};


//hàm cập nhật ghi chú đơn hàng (admin)
export const updateOrderNotes = async (req, res) => {
  const context = { path: 'admin.orders.updateNotes' };
  try {
    logger.start(context.path, { id: req.params.id });
    
    const id = Number(req.params.id);
    const { notes } = req.body;

    const found = await prisma.order.findUnique({ where: { id } });
    if (!found) {
      logger.warn('Order not found', { id });
      return res.status(404).json({ message: 'Not found' });
    }

    const updated = await prisma.order.update({
      where: { id },
      data: { adminNote: notes || null }
    });

    logger.success('Order notes updated', { id: updated.id });
    logger.end(context.path, { id: updated.id });
    
    return res.json({
      id: updated.id,
      orderNumber: updated.orderNumber,
      adminNote: updated.adminNote
    });
  } catch (error) {
    logger.error('Failed to update order notes', {
      path: context.path,
      error: error.message,
      stack: error.stack
    });
    return res.status(500).json({ message: 'Server error', error: process.env.NODE_ENV !== 'production' ? error.message : undefined });
  }
};

export const getOrderStats = async (req, res) => {
  const context = { path: 'admin.orders.stats' };
  try {
    logger.start(context.path, { period: req.query.period });
    
    const { period = '30d' } = req.query;
    
    const now = new Date();
    let startDate;
    switch (period) {
      case '7d':
        startDate = new Date(now.getTime() - 7 * 24 * 60 * 60 * 1000);
        break;
      case '30d':
        startDate = new Date(now.getTime() - 30 * 24 * 60 * 60 * 1000);
        break;
      case '90d':
        startDate = new Date(now.getTime() - 90 * 24 * 60 * 60 * 1000);
        break;
      case '1y':
        startDate = new Date(now.getTime() - 365 * 24 * 60 * 60 * 1000);
        break;
      default:
        startDate = new Date(now.getTime() - 30 * 24 * 60 * 60 * 1000);
    }

    const [
      totalOrders,
      totalRevenue,
      ordersByStatus,
      recentOrders,
      topProducts
    ] = await Promise.all([
      prisma.order.count({
        where: { createdAt: { gte: startDate } }
      }),
      prisma.order.aggregate({
        where: {
          createdAt: { gte: startDate },
          paymentStatus: 'PAID'
        },
        _sum: { totalAmount: true }
      }),
      prisma.order.groupBy({
        by: ['status'],
        where: { createdAt: { gte: startDate } },
        _count: { status: true }
      }),
      prisma.order.findMany({
        where: { createdAt: { gte: startDate } },
        orderBy: { createdAt: 'desc' },
        take: 5,
        include: {
          user: {
            select: { firstName: true, lastName: true, email: true }
          }
        }
      }),
      prisma.orderItem.groupBy({
        by: ['productId'],
        where: {
          order: {
            createdAt: { gte: startDate },
            status: { not: 'CANCELLED' }
          }
        },
        _sum: { quantity: true },
        _count: { productId: true },
        orderBy: { _sum: { quantity: 'desc' } },
        take: 5
      })
    ]);

    const topProductsWithDetails = await Promise.all(
      topProducts.map(async (item) => {
        const product = await prisma.product.findUnique({
          where: { id: item.productId },
          select: { id: true, name: true, imageUrl: true, price: true }
        });
        return { ...item, product };
      })
    );

    const stats = {
      period,
      totalOrders,
      totalRevenue: totalRevenue._sum.totalAmount || 0,
      ordersByStatus: ordersByStatus.reduce((acc, item) => {
        acc[item.status] = item._count.status;
        return acc;
      }, {}),
      recentOrders,
      topProducts: topProductsWithDetails
    };

    logger.success('Order stats fetched', { 
      totalOrders, 
      totalRevenue: stats.totalRevenue,
      period 
    });
    logger.end(context.path, { totalOrders });
    
    return res.json(stats);
  } catch (error) {
    logger.error('Failed to fetch order stats', {
      path: context.path,
      error: error.message,
      stack: error.stack
    });
    return res.status(500).json({ message: 'Server error', error: process.env.NODE_ENV !== 'production' ? error.message : undefined });
  }
};<|MERGE_RESOLUTION|>--- conflicted
+++ resolved
@@ -1,567 +1,440 @@
-import prisma from '../config/prisma.js';
-import logger from '../utils/logger.js';
-
-//hàm lấy danh sách trạng thái có thể chọn tiếp theo (không cho chọn ngược)
-// Logic: Mỗi trạng thái chỉ có thể chuyển sang các trạng thái phía sau, không thể quay lại
-const getAvailableStatuses = (currentStatus) => {
-  const orderTransitions = {
-    PENDING: ["CONFIRMED", "CANCELLED"],        // Chờ xác nhận → Đã xác nhận hoặc Hủy
-    CONFIRMED: ["PROCESSING", "CANCELLED"],     // Đã xác nhận → Đang giao hoặc Hủy (không thể quay về PENDING)
-    PROCESSING: ["DELIVERED"],                  // Đang giao → Đã giao (không thể quay về CONFIRMED)
-    DELIVERED: [],                              // Đã giao → Không thể thay đổi (trạng thái cuối cùng)
-    CANCELLED: []                               // Đã hủy → Không thể thay đổi (trạng thái cuối cùng)
-  };
-  return orderTransitions[currentStatus] || [];
-};
-
-//hàm lấy label trạng thái dựa vào status của đơn hàng để hiển thị cho người dùng
-const getStatusLabel = (status) => {
-  const statusLabels = {
-    PENDING: "Chờ xác nhận",
-    CONFIRMED: "Đã xác nhận",
-    PROCESSING: "Đang giao",
-    DELIVERED: "Đã giao",
-    CANCELLED: "Đã hủy"
-  };
-  return statusLabels[status] || status;
-};
-
-//hàm hoàn trả tồn kho cho đơn hàng khi hủy đơn hàng
-const restoreStockForOrder = async (tx, orderItems) => {
-  for (const item of orderItems) {
-    if (item.variantId) {
-      await tx.productVariant.update({
-        where: { id: item.variantId },
-        data: { stockQuantity: { increment: item.quantity } }
-      });
-    } else {
-      await tx.product.update({
-        where: { id: item.productId },
-        data: { stockQuantity: { increment: item.quantity } }
-      });
-    }
-  }
-};
-
-//hàm lấy danh sách đơn hàng cho admin
-export const listOrders = async (req, res) => {
-  const context = { path: 'admin.orders.list' };
-  try {
-    logger.start(context.path, { query: req.query });
-    
-    const { page = 1, limit = 10, status, q } = req.query;
-    
-    const conditions = [];//điều kiện lọc đơn hàng
-    if (status) conditions.push({ status });//điều kiện lọc theo trạng thái
-    if (q) {//điều kiện lọc theo số đơn hàng hoặc tên khách hàng
-      conditions.push({
-        OR: [
-          { orderNumber: { contains: q } },//điều kiện lọc theo số đơn hàng
-          { user: { firstName: { contains: q } } },//điều kiện lọc theo tên khách hàng
-          { user: { lastName: { contains: q } } }//điều kiện lọc theo họ khách hàng
-        ]
-      });
-    }
-    const where = conditions.length ? { AND: conditions } : undefined;//điều kiện lọc đơn hàng
-
-    // Query orders không include product để tránh lỗi khi product không tồn tại
-    const [items, total] = await Promise.all([
-      prisma.order.findMany({
-        where,
-        orderBy: { createdAt: 'desc' },
-        skip: (Number(page) - 1) * Number(limit),
-        take: Number(limit),
-        include: {
-          user: { select: { id: true, firstName: true, lastName: true, phone: true } },
-          orderItems: {
-            select: {
-              id: true,
-              productId: true,
-              variantId: true,
-              productName: true,
-              productSku: true,
-              variantName: true,
-              quantity: true,
-              unitPrice: true,
-              totalPrice: true,
-              createdAt: true
-            }
-          }
-        }
-      }),
-      prisma.order.count({ where })
-    ]);
-
-    // Query product riêng cho từng orderItem (xử lý trường hợp product không tồn tại)
-    const formattedItems = await Promise.all(
-      items.map(async (order) => {
-        const orderItemsWithProduct = await Promise.all(
-          order.orderItems.map(async (item) => {
-            try {
-              const product = await prisma.product.findUnique({
-                where: { id: item.productId },
-                select: { id: true, name: true, imageUrl: true }
-              });
-              return {
-                ...item,
-                product: product || null
-              };
-            } catch (error) {
-              // Nếu product không tồn tại, trả về null
-              logger.warn('Product not found for orderItem', { 
-                orderItemId: item.id, 
-                productId: item.productId 
-              });
-              return {
-                ...item,
-                product: null
-              };
-            }
-          })
-        );
-
-        return {
-          ...order,
-          orderItems: orderItemsWithProduct.filter(item => item.product !== null), // Lọc bỏ orderItems có product null
-          statusLabel: getStatusLabel(order.status),
-          availableStatuses: getAvailableStatuses(order.status).map(s => ({
-            value: s,
-            label: getStatusLabel(s)
-          }))
-        };
-      })
-    );
-
-    const payload = { 
-      items: formattedItems, 
-      total, //tổng số đơn hàng
-      page: Number(page), //trang hiện tại
-      limit: Number(limit) //số lượng đơn hàng trên mỗi trang
-    };
-    
-    logger.success('Orders fetched', { total: payload.total, count: formattedItems.length });
-    logger.end(context.path, { total: payload.total });
-    return res.json(payload);
-  } catch (error) {
-    logger.error('Failed to fetch orders', {
-      path: context.path,
-      error: error.message,
-      stack: error.stack
-    });
-    return res.status(500).json({ message: 'Server error', error: process.env.NODE_ENV !== 'production' ? error.message : undefined });
-  }
-};
-//hàm lấy chi tiết đơn hàng cho admin
-export const getOrder = async (req, res) => {
-  const context = { path: 'admin.orders.get' };
-  try {
-    logger.start(context.path, { id: req.params.id });
-    
-    const id = Number(req.params.id);
-    
-    // Query order không include product để tránh lỗi khi product không tồn tại
-    const order = await prisma.order.findUnique({
-      where: { id },
-      include: {
-        user: {
-          select: { id: true, firstName: true, lastName: true, email: true, phone: true }
-        },
-        orderItems: {
-<<<<<<< HEAD
-          select: {
-            id: true,
-            productId: true,
-            variantId: true,
-            productName: true,
-            productSku: true,
-            variantName: true,
-            quantity: true,
-            unitPrice: true,
-            totalPrice: true,
-            createdAt: true
-=======
-          include: { 
-            product: { select: { id: true, name: true, imageUrl: true, price: true } },
-            variant: { 
-              select: { 
-                id: true, 
-                width: true, 
-                depth: true, 
-                height: true, 
-                color: true, 
-                material: true 
-              } 
-            }
->>>>>>> 31b85415
-          }
-        }
-      }
-    });
-
-    if (!order) {
-      logger.warn('Order not found', { id });
-      return res.status(404).json({ message: 'Not found' });
-    }
-
-    // Query product và variant riêng cho các orderItems (xử lý trường hợp không tồn tại)
-    const orderItemsWithDetails = await Promise.all(
-      order.orderItems.map(async (item) => {
-        try {
-          const [product, variant] = await Promise.all([
-            prisma.product.findUnique({
-              where: { id: item.productId },
-              select: { id: true, name: true, imageUrl: true, price: true }
-            }).catch(() => null),
-            item.variantId ? prisma.productVariant.findUnique({
-              where: { id: item.variantId },
-              select: { id: true, name: true, price: true }
-            }).catch(() => null) : null
-          ]);
-
-          return {
-            ...item,
-            product: product || null,
-            variant: variant || null
-          };
-        } catch (error) {
-          logger.warn('Product/Variant not found for orderItem', { 
-            orderItemId: item.id, 
-            productId: item.productId,
-            variantId: item.variantId
-          });
-          return {
-            ...item,
-            product: null,
-            variant: null
-          };
-        }
-      })
-    );
-
-    // Format dữ liệu cho frontend dễ xử lý
-    const formattedOrder = {
-      ...order,
-      orderItems: orderItemsWithDetails.filter(item => item.product !== null), // Lọc bỏ orderItems có product null
-      statusLabel: getStatusLabel(order.status),
-      availableStatuses: getAvailableStatuses(order.status).map(s => ({
-        value: s,
-        label: getStatusLabel(s)
-      }))
-    };
-
-    logger.success('Order fetched', { id });
-    logger.end(context.path, { id });
-    return res.json(formattedOrder);
-  } catch (error) {
-    logger.error('Failed to fetch order', {
-      path: context.path,
-      error: error.message,
-      stack: error.stack
-    });
-    return res.status(500).json({ message: 'Server error', error: process.env.NODE_ENV !== 'production' ? error.message : undefined });
-  }
-};
-
-//hàm cập nhật trạng thái đơn hàng (admin)
-// Logic: Chỉ cho phép chuyển trạng thái tiến lên, không cho phép quay lại trạng thái cũ
-export const updateOrder = async (req, res) => {
-  const context = { path: 'admin.orders.update' };
-  try {
-    logger.start(context.path, { id: req.params.id, status: req.body.status });
-    
-    const id = Number(req.params.id);
-    const { status } = req.body;
-
-    // Validate: Trạng thái là bắt buộc
-    if (!status) {
-      return res.status(400).json({ message: 'Status is required' });
-    }
-
-    // Validate: Trạng thái phải thuộc enum OrderStatus
-    const validStatuses = ['PENDING', 'CONFIRMED', 'PROCESSING', 'DELIVERED', 'CANCELLED'];
-    if (!validStatuses.includes(status)) {
-      return res.status(400).json({ message: 'Invalid status' });
-    }
-
-    // Lấy đơn hàng hiện tại từ database (không include product để tránh lỗi)
-    const currentOrder = await prisma.order.findUnique({
-      where: { id },
-      select: { 
-        status: true,
-        orderItems: {
-<<<<<<< HEAD
-          select: {
-            id: true,
-            productId: true,
-            variantId: true,
-            quantity: true
-=======
-          include: {
-            product: { select: { id: true, name: true, stockQuantity: true } },
-            variant: { 
-              select: { 
-                id: true, 
-                width: true, 
-                depth: true, 
-                height: true, 
-                color: true, 
-                stockQuantity: true 
-              } 
-            }
->>>>>>> 31b85415
-          }
-        }
-      }
-    });
-
-    if (!currentOrder) {
-      logger.warn('Order not found', { id });
-      return res.status(404).json({ message: 'đơn hàng không tồn tại' });
-    }
-
-    // Kiểm tra: Không cho phép cập nhật nếu đơn đã ở trạng thái cuối (DELIVERED hoặc CANCELLED)
-    if (currentOrder.status === 'DELIVERED' || currentOrder.status === 'CANCELLED') {
-      return res.status(400).json({ 
-        message: `Không thể thay đổi trạng thái. Đơn hàng đã ở trạng thái: ${currentOrder.status}` 
-      });
-    }
-
-    // Kiểm tra: Không cho phép chọn trạng thái hiện tại
-    if (status === currentOrder.status) {
-      return res.status(400).json({ 
-        message: `đơn hàng đã ở trạng thái: ${currentOrder.status}` 
-      });
-    }
-
-    // Kiểm tra: Chỉ cho phép chọn các trạng thái tiếp theo (không cho chọn ngược)
-    const availableStatuses = getAvailableStatuses(currentOrder.status);
-    if (!availableStatuses.includes(status)) {
-      return res.status(400).json({ 
-        message: `Không thể thay đổi trạng thái. Đơn hàng đã ở trạng thái: ${currentOrder.status}` 
-      });
-    }
-
-    // Cập nhật trong transaction để đảm bảo tính toàn vẹn dữ liệu
-    const updated = await prisma.$transaction(async (tx) => {
-      // 1. Cập nhật trạng thái đơn hàng
-      const order = await tx.order.update({
-        where: { id },
-        data: { status }
-      });
-
-      // 2. Lưu lịch sử thay đổi trạng thái vào bảng OrderStatusHistory
-      await tx.orderStatusHistory.create({
-        data: { orderId: id, status }
-      });
-
-      // 3. Nếu hủy đơn → hoàn trả tồn kho cho các sản phẩm
-      if (status === 'CANCELLED' && currentOrder.status !== 'CANCELLED') {
-        // Kiểm tra và chỉ hoàn trả tồn kho cho orderItems có product/variant tồn tại
-        for (const item of currentOrder.orderItems) {
-          try {
-            if (item.variantId) {
-              const variant = await tx.productVariant.findUnique({ where: { id: item.variantId } });
-              if (variant) {
-                await tx.productVariant.update({
-                  where: { id: item.variantId },
-                  data: { stockQuantity: { increment: item.quantity } }
-                });
-              }
-            } else if (item.productId) {
-              const product = await tx.product.findUnique({ where: { id: item.productId } });
-              if (product) {
-                await tx.product.update({
-                  where: { id: item.productId },
-                  data: { stockQuantity: { increment: item.quantity } }
-                });
-              }
-            }
-          } catch (error) {
-            // Bỏ qua nếu product/variant không tồn tại
-            logger.warn('Product/Variant not found when restoring stock', { 
-              productId: item.productId, 
-              variantId: item.variantId,
-              error: error.message
-            });
-          }
-        }
-      }
-
-      return order;
-    });
-
-    logger.success('Order status updated', { 
-      id: updated.id, 
-      oldStatus: currentOrder.status, 
-      newStatus: updated.status 
-    });
-    logger.end(context.path, { id: updated.id, status: updated.status });
-    
-    return res.json({
-      id: updated.id,
-      orderNumber: updated.orderNumber,
-      status: updated.status,
-      statusLabel: getStatusLabel(updated.status),
-      message: `Order status updated from ${currentOrder.status} to ${updated.status}`
-    });
-  } catch (error) {
-    logger.error('Failed to update order', {
-      path: context.path,
-      error: error.message,
-      stack: error.stack
-    });
-    return res.status(500).json({ message: 'Server error', error: process.env.NODE_ENV !== 'production' ? error.message : undefined });
-  }
-};
-
-
-//hàm cập nhật ghi chú đơn hàng (admin)
-export const updateOrderNotes = async (req, res) => {
-  const context = { path: 'admin.orders.updateNotes' };
-  try {
-    logger.start(context.path, { id: req.params.id });
-    
-    const id = Number(req.params.id);
-    const { notes } = req.body;
-
-    const found = await prisma.order.findUnique({ where: { id } });
-    if (!found) {
-      logger.warn('Order not found', { id });
-      return res.status(404).json({ message: 'Not found' });
-    }
-
-    const updated = await prisma.order.update({
-      where: { id },
-      data: { adminNote: notes || null }
-    });
-
-    logger.success('Order notes updated', { id: updated.id });
-    logger.end(context.path, { id: updated.id });
-    
-    return res.json({
-      id: updated.id,
-      orderNumber: updated.orderNumber,
-      adminNote: updated.adminNote
-    });
-  } catch (error) {
-    logger.error('Failed to update order notes', {
-      path: context.path,
-      error: error.message,
-      stack: error.stack
-    });
-    return res.status(500).json({ message: 'Server error', error: process.env.NODE_ENV !== 'production' ? error.message : undefined });
-  }
-};
-
-export const getOrderStats = async (req, res) => {
-  const context = { path: 'admin.orders.stats' };
-  try {
-    logger.start(context.path, { period: req.query.period });
-    
-    const { period = '30d' } = req.query;
-    
-    const now = new Date();
-    let startDate;
-    switch (period) {
-      case '7d':
-        startDate = new Date(now.getTime() - 7 * 24 * 60 * 60 * 1000);
-        break;
-      case '30d':
-        startDate = new Date(now.getTime() - 30 * 24 * 60 * 60 * 1000);
-        break;
-      case '90d':
-        startDate = new Date(now.getTime() - 90 * 24 * 60 * 60 * 1000);
-        break;
-      case '1y':
-        startDate = new Date(now.getTime() - 365 * 24 * 60 * 60 * 1000);
-        break;
-      default:
-        startDate = new Date(now.getTime() - 30 * 24 * 60 * 60 * 1000);
-    }
-
-    const [
-      totalOrders,
-      totalRevenue,
-      ordersByStatus,
-      recentOrders,
-      topProducts
-    ] = await Promise.all([
-      prisma.order.count({
-        where: { createdAt: { gte: startDate } }
-      }),
-      prisma.order.aggregate({
-        where: {
-          createdAt: { gte: startDate },
-          paymentStatus: 'PAID'
-        },
-        _sum: { totalAmount: true }
-      }),
-      prisma.order.groupBy({
-        by: ['status'],
-        where: { createdAt: { gte: startDate } },
-        _count: { status: true }
-      }),
-      prisma.order.findMany({
-        where: { createdAt: { gte: startDate } },
-        orderBy: { createdAt: 'desc' },
-        take: 5,
-        include: {
-          user: {
-            select: { firstName: true, lastName: true, email: true }
-          }
-        }
-      }),
-      prisma.orderItem.groupBy({
-        by: ['productId'],
-        where: {
-          order: {
-            createdAt: { gte: startDate },
-            status: { not: 'CANCELLED' }
-          }
-        },
-        _sum: { quantity: true },
-        _count: { productId: true },
-        orderBy: { _sum: { quantity: 'desc' } },
-        take: 5
-      })
-    ]);
-
-    const topProductsWithDetails = await Promise.all(
-      topProducts.map(async (item) => {
-        const product = await prisma.product.findUnique({
-          where: { id: item.productId },
-          select: { id: true, name: true, imageUrl: true, price: true }
-        });
-        return { ...item, product };
-      })
-    );
-
-    const stats = {
-      period,
-      totalOrders,
-      totalRevenue: totalRevenue._sum.totalAmount || 0,
-      ordersByStatus: ordersByStatus.reduce((acc, item) => {
-        acc[item.status] = item._count.status;
-        return acc;
-      }, {}),
-      recentOrders,
-      topProducts: topProductsWithDetails
-    };
-
-    logger.success('Order stats fetched', { 
-      totalOrders, 
-      totalRevenue: stats.totalRevenue,
-      period 
-    });
-    logger.end(context.path, { totalOrders });
-    
-    return res.json(stats);
-  } catch (error) {
-    logger.error('Failed to fetch order stats', {
-      path: context.path,
-      error: error.message,
-      stack: error.stack
-    });
-    return res.status(500).json({ message: 'Server error', error: process.env.NODE_ENV !== 'production' ? error.message : undefined });
-  }
+import prisma from '../config/prisma.js';
+import logger from '../utils/logger.js';
+
+//hàm lấy danh sách trạng thái có thể chọn tiếp theo (không cho chọn ngược)
+// Logic: Mỗi trạng thái chỉ có thể chuyển sang các trạng thái phía sau, không thể quay lại
+const getAvailableStatuses = (currentStatus) => {
+  const orderTransitions = {
+    PENDING: ["CONFIRMED", "CANCELLED"],        // Chờ xác nhận → Đã xác nhận hoặc Hủy
+    CONFIRMED: ["PROCESSING", "CANCELLED"],     // Đã xác nhận → Đang giao hoặc Hủy (không thể quay về PENDING)
+    PROCESSING: ["DELIVERED"],                  // Đang giao → Đã giao (không thể quay về CONFIRMED)
+    DELIVERED: [],                              // Đã giao → Không thể thay đổi (trạng thái cuối cùng)
+    CANCELLED: []                               // Đã hủy → Không thể thay đổi (trạng thái cuối cùng)
+  };
+  return orderTransitions[currentStatus] || [];
+};
+
+//hàm lấy label trạng thái dựa vào status của đơn hàng để hiển thị cho người dùng
+const getStatusLabel = (status) => {
+  const statusLabels = {
+    PENDING: "Chờ xác nhận",
+    CONFIRMED: "Đã xác nhận",
+    PROCESSING: "Đang giao",
+    DELIVERED: "Đã giao",
+    CANCELLED: "Đã hủy"
+  };
+  return statusLabels[status] || status;
+};
+
+//hàm hoàn trả tồn kho cho đơn hàng khi hủy đơn hàng
+const restoreStockForOrder = async (tx, orderItems) => {
+  for (const item of orderItems) {
+    if (item.variantId) {
+      await tx.productVariant.update({
+        where: { id: item.variantId },
+        data: { stockQuantity: { increment: item.quantity } }
+      });
+    } else {
+      await tx.product.update({
+        where: { id: item.productId },
+        data: { stockQuantity: { increment: item.quantity } }
+      });
+    }
+  }
+};
+
+//hàm lấy danh sách đơn hàng cho admin
+export const listOrders = async (req, res) => {
+  const context = { path: 'admin.orders.list' };
+  try {
+    logger.start(context.path, { query: req.query });
+    
+    const { page = 1, limit = 10, status, q } = req.query;
+    
+    const conditions = [];//điều kiện lọc đơn hàng
+    if (status) conditions.push({ status });//điều kiện lọc theo trạng thái
+    if (q) {//điều kiện lọc theo số đơn hàng hoặc tên khách hàng
+      conditions.push({
+        OR: [
+          { orderNumber: { contains: q } },//điều kiện lọc theo số đơn hàng
+          { user: { firstName: { contains: q } } },//điều kiện lọc theo tên khách hàng
+          { user: { lastName: { contains: q } } }//điều kiện lọc theo họ khách hàng
+        ]
+      });
+    }
+    const where = conditions.length ? { AND: conditions } : undefined;//điều kiện lọc đơn hàng
+
+    const [items, total] = await Promise.all([
+      prisma.order.findMany({
+        where,
+        orderBy: { createdAt: 'desc' },
+        skip: (Number(page) - 1) * Number(limit),
+        take: Number(limit),
+        include: {
+          user: { select: { id: true, firstName: true, lastName: true, phone: true } },
+          orderItems: {
+            include: {
+              product: { select: { id: true, name: true, imageUrl: true } }
+            }
+          }
+        }
+      }),
+      prisma.order.count({ where })
+    ]);
+
+    // Format dữ liệu cho frontend dễ xử lý
+    const formattedItems = items.map(order => ({
+      ...order,
+      statusLabel: getStatusLabel(order.status),
+      availableStatuses: getAvailableStatuses(order.status).map(s => ({
+        value: s,
+        label: getStatusLabel(s)
+      }))
+    }));
+
+    const payload = { 
+      items: formattedItems, 
+      total, //tổng số đơn hàng
+      page: Number(page), //trang hiện tại
+      limit: Number(limit) //số lượng đơn hàng trên mỗi trang
+    };
+    
+    logger.success('Orders fetched', { total: payload.total, count: formattedItems.length });
+    logger.end(context.path, { total: payload.total });
+    return res.json(payload);
+  } catch (error) {
+    logger.error('Failed to fetch orders', {
+      path: context.path,
+      error: error.message,
+      stack: error.stack
+    });
+    return res.status(500).json({ message: 'Server error', error: process.env.NODE_ENV !== 'production' ? error.message : undefined });
+  }
+};
+//hàm lấy chi tiết đơn hàng cho admin
+export const getOrder = async (req, res) => {
+  const context = { path: 'admin.orders.get' };
+  try {
+    logger.start(context.path, { id: req.params.id });
+    
+    const id = Number(req.params.id);
+    
+    const order = await prisma.order.findUnique({
+      where: { id },
+      include: {
+        user: {
+          select: { id: true, firstName: true, lastName: true, email: true, phone: true }
+        },
+        orderItems: {
+          include: { 
+            product: { select: { id: true, name: true, imageUrl: true, price: true } },
+            variant: { 
+              select: { 
+                id: true, 
+                width: true, 
+                depth: true, 
+                height: true, 
+                color: true, 
+                material: true 
+              } 
+            }
+          }
+        }
+      }
+    });
+
+    if (!order) {
+      logger.warn('Order not found', { id });
+      return res.status(404).json({ message: 'Not found' });
+    }
+
+    // Format dữ liệu cho frontend dễ xử lý
+    const formattedOrder = {
+      ...order,
+      statusLabel: getStatusLabel(order.status),
+      availableStatuses: getAvailableStatuses(order.status).map(s => ({
+        value: s,
+        label: getStatusLabel(s)
+      }))
+    };
+
+    logger.success('Order fetched', { id });
+    logger.end(context.path, { id });
+    return res.json(formattedOrder);
+  } catch (error) {
+    logger.error('Failed to fetch order', {
+      path: context.path,
+      error: error.message,
+      stack: error.stack
+    });
+    return res.status(500).json({ message: 'Server error', error: process.env.NODE_ENV !== 'production' ? error.message : undefined });
+  }
+};
+
+//hàm cập nhật trạng thái đơn hàng (admin)
+// Logic: Chỉ cho phép chuyển trạng thái tiến lên, không cho phép quay lại trạng thái cũ
+export const updateOrder = async (req, res) => {
+  const context = { path: 'admin.orders.update' };
+  try {
+    logger.start(context.path, { id: req.params.id, status: req.body.status });
+    
+    const id = Number(req.params.id);
+    const { status } = req.body;
+
+    // Validate: Trạng thái là bắt buộc
+    if (!status) {
+      return res.status(400).json({ message: 'Status is required' });
+    }
+
+    // Validate: Trạng thái phải thuộc enum OrderStatus
+    const validStatuses = ['PENDING', 'CONFIRMED', 'PROCESSING', 'DELIVERED', 'CANCELLED'];
+    if (!validStatuses.includes(status)) {
+      return res.status(400).json({ message: 'Invalid status' });
+    }
+
+    // Lấy đơn hàng hiện tại từ database
+    const currentOrder = await prisma.order.findUnique({
+      where: { id },
+      select: { 
+        status: true,
+        orderItems: {
+          include: {
+            product: { select: { id: true, name: true, stockQuantity: true } },
+            variant: { 
+              select: { 
+                id: true, 
+                width: true, 
+                depth: true, 
+                height: true, 
+                color: true, 
+                stockQuantity: true 
+              } 
+            }
+          }
+        }
+      }
+    });
+
+    if (!currentOrder) {
+      logger.warn('Order not found', { id });
+      return res.status(404).json({ message: 'đơn hàng không tồn tại' });
+    }
+
+    // Kiểm tra: Không cho phép cập nhật nếu đơn đã ở trạng thái cuối (DELIVERED hoặc CANCELLED)
+    if (currentOrder.status === 'DELIVERED' || currentOrder.status === 'CANCELLED') {
+      return res.status(400).json({ 
+        message: `Không thể thay đổi trạng thái. Đơn hàng đã ở trạng thái: ${currentOrder.status}` 
+      });
+    }
+
+    // Kiểm tra: Không cho phép chọn trạng thái hiện tại
+    if (status === currentOrder.status) {
+      return res.status(400).json({ 
+        message: `đơn hàng đã ở trạng thái: ${currentOrder.status}` 
+      });
+    }
+
+    // Kiểm tra: Chỉ cho phép chọn các trạng thái tiếp theo (không cho chọn ngược)
+    const availableStatuses = getAvailableStatuses(currentOrder.status);
+    if (!availableStatuses.includes(status)) {
+      return res.status(400).json({ 
+        message: `Không thể thay đổi trạng thái. Đơn hàng đã ở trạng thái: ${currentOrder.status}` 
+      });
+    }
+
+    // Cập nhật trong transaction để đảm bảo tính toàn vẹn dữ liệu
+    const updated = await prisma.$transaction(async (tx) => {
+      // 1. Cập nhật trạng thái đơn hàng
+      const order = await tx.order.update({
+        where: { id },
+        data: { status }
+      });
+
+      // 2. Lưu lịch sử thay đổi trạng thái vào bảng OrderStatusHistory
+      await tx.orderStatusHistory.create({
+        data: { orderId: id, status }
+      });
+
+      // 3. Nếu hủy đơn → hoàn trả tồn kho cho các sản phẩm
+      if (status === 'CANCELLED' && currentOrder.status !== 'CANCELLED') {
+        await restoreStockForOrder(tx, currentOrder.orderItems);
+      }
+
+      return order;
+    });
+
+    logger.success('Order status updated', { 
+      id: updated.id, 
+      oldStatus: currentOrder.status, 
+      newStatus: updated.status 
+    });
+    logger.end(context.path, { id: updated.id, status: updated.status });
+    
+    return res.json({
+      id: updated.id,
+      orderNumber: updated.orderNumber,
+      status: updated.status,
+      statusLabel: getStatusLabel(updated.status),
+      message: `Order status updated from ${currentOrder.status} to ${updated.status}`
+    });
+  } catch (error) {
+    logger.error('Failed to update order', {
+      path: context.path,
+      error: error.message,
+      stack: error.stack
+    });
+    return res.status(500).json({ message: 'Server error', error: process.env.NODE_ENV !== 'production' ? error.message : undefined });
+  }
+};
+
+
+//hàm cập nhật ghi chú đơn hàng (admin)
+export const updateOrderNotes = async (req, res) => {
+  const context = { path: 'admin.orders.updateNotes' };
+  try {
+    logger.start(context.path, { id: req.params.id });
+    
+    const id = Number(req.params.id);
+    const { notes } = req.body;
+
+    const found = await prisma.order.findUnique({ where: { id } });
+    if (!found) {
+      logger.warn('Order not found', { id });
+      return res.status(404).json({ message: 'Not found' });
+    }
+
+    const updated = await prisma.order.update({
+      where: { id },
+      data: { adminNote: notes || null }
+    });
+
+    logger.success('Order notes updated', { id: updated.id });
+    logger.end(context.path, { id: updated.id });
+    
+    return res.json({
+      id: updated.id,
+      orderNumber: updated.orderNumber,
+      adminNote: updated.adminNote
+    });
+  } catch (error) {
+    logger.error('Failed to update order notes', {
+      path: context.path,
+      error: error.message,
+      stack: error.stack
+    });
+    return res.status(500).json({ message: 'Server error', error: process.env.NODE_ENV !== 'production' ? error.message : undefined });
+  }
+};
+
+export const getOrderStats = async (req, res) => {
+  const context = { path: 'admin.orders.stats' };
+  try {
+    logger.start(context.path, { period: req.query.period });
+    
+    const { period = '30d' } = req.query;
+    
+    const now = new Date();
+    let startDate;
+    switch (period) {
+      case '7d':
+        startDate = new Date(now.getTime() - 7 * 24 * 60 * 60 * 1000);
+        break;
+      case '30d':
+        startDate = new Date(now.getTime() - 30 * 24 * 60 * 60 * 1000);
+        break;
+      case '90d':
+        startDate = new Date(now.getTime() - 90 * 24 * 60 * 60 * 1000);
+        break;
+      case '1y':
+        startDate = new Date(now.getTime() - 365 * 24 * 60 * 60 * 1000);
+        break;
+      default:
+        startDate = new Date(now.getTime() - 30 * 24 * 60 * 60 * 1000);
+    }
+
+    const [
+      totalOrders,
+      totalRevenue,
+      ordersByStatus,
+      recentOrders,
+      topProducts
+    ] = await Promise.all([
+      prisma.order.count({
+        where: { createdAt: { gte: startDate } }
+      }),
+      prisma.order.aggregate({
+        where: {
+          createdAt: { gte: startDate },
+          paymentStatus: 'PAID'
+        },
+        _sum: { totalAmount: true }
+      }),
+      prisma.order.groupBy({
+        by: ['status'],
+        where: { createdAt: { gte: startDate } },
+        _count: { status: true }
+      }),
+      prisma.order.findMany({
+        where: { createdAt: { gte: startDate } },
+        orderBy: { createdAt: 'desc' },
+        take: 5,
+        include: {
+          user: {
+            select: { firstName: true, lastName: true, email: true }
+          }
+        }
+      }),
+      prisma.orderItem.groupBy({
+        by: ['productId'],
+        where: {
+          order: {
+            createdAt: { gte: startDate },
+            status: { not: 'CANCELLED' }
+          }
+        },
+        _sum: { quantity: true },
+        _count: { productId: true },
+        orderBy: { _sum: { quantity: 'desc' } },
+        take: 5
+      })
+    ]);
+
+    const topProductsWithDetails = await Promise.all(
+      topProducts.map(async (item) => {
+        const product = await prisma.product.findUnique({
+          where: { id: item.productId },
+          select: { id: true, name: true, imageUrl: true, price: true }
+        });
+        return { ...item, product };
+      })
+    );
+
+    const stats = {
+      period,
+      totalOrders,
+      totalRevenue: totalRevenue._sum.totalAmount || 0,
+      ordersByStatus: ordersByStatus.reduce((acc, item) => {
+        acc[item.status] = item._count.status;
+        return acc;
+      }, {}),
+      recentOrders,
+      topProducts: topProductsWithDetails
+    };
+
+    logger.success('Order stats fetched', { 
+      totalOrders, 
+      totalRevenue: stats.totalRevenue,
+      period 
+    });
+    logger.end(context.path, { totalOrders });
+    
+    return res.json(stats);
+  } catch (error) {
+    logger.error('Failed to fetch order stats', {
+      path: context.path,
+      error: error.message,
+      stack: error.stack
+    });
+    return res.status(500).json({ message: 'Server error', error: process.env.NODE_ENV !== 'production' ? error.message : undefined });
+  }
 };